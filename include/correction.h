#ifndef CORRECTION_H
#define CORRECTION_H

#include <string>
#include <vector>
#include <variant>
#include <map>
#include <mutex>
#include <rapidjson/document.h>
#include "peglib.h"

namespace correction {

constexpr int evaluator_version { 2 };

class Variable {
  public:
    enum class VarType {string, integer, real};
    typedef std::variant<int, double, std::string> Type;

    Variable(const rapidjson::Value& json);
    std::string name() const { return name_; };
    std::string description() const { return description_; };
    VarType type() const { return type_; };
    std::string typeStr() const;
    void validate(const Type& t) const;

  private:
    std::string name_;
    std::string description_;
    VarType type_;
};


class Formula;
class Binning;
class MultiBinning;
class Category;
typedef std::variant<double, Formula, Binning, MultiBinning, Category> Content;

class Formula {
  public:
    enum class ParserType {TFormula, numexpr};

    Formula(const rapidjson::Value& json, const std::vector<Variable>& inputs);
    std::string expression() const { return expression_; };
    double evaluate(const std::vector<Variable::Type>& values) const;

  private:
    std::string expression_;
    ParserType type_;
    std::vector<size_t> variableIdx_;

    static std::map<ParserType, peg::parser> parsers_;
    static std::mutex parsers_mutex_; // could be one per parser, but this is good enough
    struct Ast {
      enum class NodeType {
        Literal,
        Variable,
        UnaryCall,
        BinaryCall,
        UAtom,
        Expression,
      };

      typedef double (*UnaryFcn)(double);
      typedef double (*BinaryFcn)(double, double);
      typedef std::variant<
        std::monostate,
        double, // literal/parameter
        size_t, // variable index
        char, // unary / binary op
        UnaryFcn,
        BinaryFcn
      > NodeData;

      NodeType nodetype;
      NodeData data;
      std::vector<Ast> children;
      // TODO: try std::unique_ptr<const Ast> child1, child2 or std::array
    };
    std::unique_ptr<const Ast> ast_;
    void build_ast(const std::vector<double>& params);
    const Ast translate_ast(const peg::Ast& ast, const std::vector<double>& params) const;
    double eval_ast(const Ast& ast, const std::vector<double>& variables) const;
};

class Binning {
  public:
    Binning(const rapidjson::Value& json, const std::vector<Variable>& inputs);
    const Content& child(const std::vector<Variable::Type>& values) const;

  private:
    std::vector<std::tuple<double, Content>> bins_;
    size_t variableIdx_;
};

class MultiBinning {
  public:
    MultiBinning(const rapidjson::Value& json, const std::vector<Variable>& inputs);
    int ndimensions() const { return axes_.size(); };
    const Content& child(const std::vector<Variable::Type>& values) const;

  private:
    // variableIdx, stride, edges
    std::vector<std::tuple<size_t, size_t, std::vector<double>>> axes_;
    std::vector<Content> content_;
};

class Category {
  public:
    Category(const rapidjson::Value& json, const std::vector<Variable>& inputs);
    const Content& child(const std::vector<Variable::Type>& values) const;

  private:
<<<<<<< HEAD
    std::map<int, Content> int_map_;
    std::map<std::string, Content> str_map_;
    const Content * default_ { nullptr };
=======
    typedef std::map<int, Content> IntMap;
    typedef std::map<std::string, Content> StrMap;
    std::variant<IntMap, StrMap> map_;
    size_t variableIdx_;
>>>>>>> 712e5718
};

class Correction {
  public:
    Correction(const rapidjson::Value& json);
    std::string name() const { return name_; };
    std::string description() const { return description_; };
    int version() const { return version_; };
    // TODO: expose inputs and output
    double evaluate(const std::vector<Variable::Type>& values) const;

  private:
    std::string name_;
    std::string description_;
    int version_;
    std::vector<Variable> inputs_;
    Variable output_;
    Content data_;
};

typedef std::shared_ptr<const Correction> CorrectionPtr;

class CorrectionSet {
  public:
    static std::unique_ptr<CorrectionSet> from_file(const std::string& fn);
    static std::unique_ptr<CorrectionSet> from_string(const char * data);

    CorrectionSet(const rapidjson::Value& json);
    bool validate();
    int schema_version() const { return schema_version_; };
    auto size() const { return corrections_.size(); };
    auto begin() const { return corrections_.cbegin(); };
    auto end() const { return corrections_.cend(); };
    CorrectionPtr at(const std::string& key) const { return corrections_.at(key); };
    CorrectionPtr operator[](const std::string& key) const { return at(key); };

  private:
    int schema_version_;
    std::map<std::string, CorrectionPtr> corrections_;
};

} // namespace correction

#endif // CORRECTION_H<|MERGE_RESOLUTION|>--- conflicted
+++ resolved
@@ -113,16 +113,11 @@
     const Content& child(const std::vector<Variable::Type>& values) const;
 
   private:
-<<<<<<< HEAD
-    std::map<int, Content> int_map_;
-    std::map<std::string, Content> str_map_;
-    const Content * default_ { nullptr };
-=======
     typedef std::map<int, Content> IntMap;
     typedef std::map<std::string, Content> StrMap;
     std::variant<IntMap, StrMap> map_;
+    const Content * default_ { nullptr };
     size_t variableIdx_;
->>>>>>> 712e5718
 };
 
 class Correction {
