--- conflicted
+++ resolved
@@ -146,7 +146,6 @@
     const std::vector<Variable::Type>& values;
   };
 
-<<<<<<< HEAD
   std::size_t find_bin_idx(double value,
                            const std::variant<_UniformBins, _NonUniformBins> &bins_,
                            const _FlowBehavior &flow,
@@ -203,8 +202,7 @@
     const std::size_t binIdx = std::distance(std::begin(bins), it) - 1;
     return binIdx;
   }
-} // end of anonymous namespace
-=======
+
   size_t input_index(const std::string_view name, const std::vector<Variable> &inputs) {
     size_t idx = 0;
     for (const auto& var : inputs) {
@@ -213,8 +211,7 @@
     }
     throw std::runtime_error("Error: could not find variable " + std::string(name) + " in inputs");
   }
-}
->>>>>>> 61274e95
+} // end of anonymous namespace
 
 Variable::Variable(const JSONObject& json) :
   name_(json.getRequired<const char *>("name")),
