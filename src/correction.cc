--- conflicted
+++ resolved
@@ -432,10 +432,16 @@
     }
   }
   if ( auto default_key = getOptional<const char*>(json, "default") ) {
-    default_ = &str_map_.at(*default_key);
+    if ( variable.type() != Variable::VarType::string ) {
+      throw std::runtime_error("Category got a default key not of type string, but its input is string type");
+    }
+    default_ = &std::get<StrMap>(map_).at(*default_key);
   }
   else if ( auto default_key = getOptional<int>(json, "default") ) {
-    default_ = &int_map_.at(*default_key);
+    if ( variable.type() != Variable::VarType::integer ) {
+      throw std::runtime_error("Category got a default key not of type int, but its input is int type");
+    }
+    default_ = &std::get<IntMap>(map_).at(*default_key);
   }
 }
 
@@ -444,32 +450,24 @@
     try {
       return std::get<StrMap>(map_).at(*pval);
     } catch (std::out_of_range ex) {
-<<<<<<< HEAD
       if ( default_ == nullptr ) {
-        throw std::runtime_error("Index not available in Category var:" + inputs[depth].name() + " val: " + *pval);
+        throw std::runtime_error("Index not available in Category for index " + std::to_string(variableIdx_) + " val: " + *pval);
       }
       else {
         return *default_;
       }
-=======
-      throw std::runtime_error("Index not available in Category for index " + std::to_string(variableIdx_) + " val: " + *pval);
->>>>>>> 712e5718
     }
   }
   else if ( auto pval = std::get_if<int>(&values[variableIdx_]) ) {
     try {
       return std::get<IntMap>(map_).at(*pval);
     } catch (std::out_of_range ex) {
-<<<<<<< HEAD
       if ( default_ == nullptr ) {
-        throw std::runtime_error("Index not available in Category var:" + inputs[depth].name() + " val: " + std::to_string(*pval));
+        throw std::runtime_error("Index not available in Category for index " + std::to_string(variableIdx_) + " val: " + std::to_string(*pval));
       }
       else {
         return *default_;
       }
-=======
-      throw std::runtime_error("Index not available in Category for index " + std::to_string(variableIdx_) + " val: " + std::to_string(*pval));
->>>>>>> 712e5718
     }
   }
   throw std::runtime_error("Invalid variable type");
