[build-system]
requires = [
    "setuptools_scm[toml]>=3.4",
    "pybind11>=2.6.1",
    "scikit-build-core>=0.8",
]
build-backend = "scikit_build_core.build"

[project]
name = "correctionlib"
dynamic = ["version"]
authors = [
    {name = "Nick Smith", email = "nick.smith@cern.ch"},
]
maintainers = [
    {name = "Nick Smith", email = "nick.smith@cern.ch"},
]
description = "A generic correction library"
readme = "README.md"
license = {text = "BSD-3-Clause"}
# keywords = []
classifiers = [
  "Topic :: Scientific/Engineering",
  "Intended Audience :: Science/Research",
  "Intended Audience :: Developers",
  "Operating System :: OS Independent",
  "License :: OSI Approved :: BSD License",
  "Programming Language :: Python",
  "Programming Language :: Python :: 3",
  "Programming Language :: Python :: 3.9",
  "Programming Language :: Python :: 3.10",
  "Programming Language :: Python :: 3.11",
  "Programming Language :: Python :: 3.12",
  "Programming Language :: Python :: 3.13",
  "Programming Language :: Python :: 3.14",
  "Development Status :: 5 - Production/Stable",
]
requires-python = ">=3.9"
dependencies = [
  "numpy >=1.13.3",
  "pydantic >=2",
  "rich",
  "packaging",
]

[project.optional-dependencies]
test = [
  "pytest >=4.6",
  "pytest-parallel",
  "py",
  "scipy",
  "awkward >=2.2.2",
  "dask-awkward >=2024.1.1",
  "dask <2025.4.0",
]
dev = [
  "pytest >=4.6",
  "pre-commit",
  "mypy",
  "uhi",
  "awkward >=2",
  "dask-awkward",
]
docs = [
  "recommonmark >=0.5.0",
  "Sphinx >=3.0.0",
  "sphinx_copybutton",
  "sphinx_rtd_theme >=0.5.0",
  "sphinx-jsonschema",
  "myst-parser",
  "nbsphinx",
]
convert = [
  "pandas",
  "uproot >=4.0.4",
  "requests",
  "scipy",
]

[tool.mypy]
python_version = "3.9"

[project.scripts]
correction = "correctionlib.cli:main"

[project.urls]
Homepage = "https://github.com/cms-nanoAOD/correctionlib"

[tool.scikit-build]
metadata.version.provider = "scikit_build_core.metadata.setuptools_scm"
cmake.version = ">=3.11.0"
sdist.include = ["src/correctionlib/version.py"]

[tool.scikit-build.cmake.define]
BUILD_DEMO = "OFF"

[tool.setuptools_scm]
write_to = "src/correctionlib/version.py"

[tool.cibuildwheel]
skip = ["pp*-*", "cp313t-*", "cp314t-*"]
test-extras = "test"
test-command = "python -m pytest {package}/tests"
<<<<<<< HEAD
# When cpython 3.7 is dropped we can ignore i686 (numpy not built)
test-skip = ["*-musllinux_*", "cp3{10,11,12}-win32", "cp3{8,9,10,11,12}-manylinux_i686", "cp313t*"]
=======
test-skip = ["*-musllinux_*", "cp3{10,11,12}-win32"]
>>>>>>> 122f3e53

[tool.cibuildwheel.environment]
# this makes sure that we build only on platforms that have a corresponding numpy wheel
PIP_ONLY_BINARY = ":all:"<|MERGE_RESOLUTION|>--- conflicted
+++ resolved
@@ -101,12 +101,7 @@
 skip = ["pp*-*", "cp313t-*", "cp314t-*"]
 test-extras = "test"
 test-command = "python -m pytest {package}/tests"
-<<<<<<< HEAD
-# When cpython 3.7 is dropped we can ignore i686 (numpy not built)
-test-skip = ["*-musllinux_*", "cp3{10,11,12}-win32", "cp3{8,9,10,11,12}-manylinux_i686", "cp313t*"]
-=======
 test-skip = ["*-musllinux_*", "cp3{10,11,12}-win32"]
->>>>>>> 122f3e53
 
 [tool.cibuildwheel.environment]
 # this makes sure that we build only on platforms that have a corresponding numpy wheel
